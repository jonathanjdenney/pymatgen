# !/usr/bin/env python

"""
This module implements representations of slabs and surfaces.
"""

from __future__ import division

__author__ = "Shyue Ping Ong"
__copyright__ = "Copyright 2014, The Materials Virtual Lab"
__version__ = "0.1"
__maintainer__ = "Shyue Ping Ong"
__email__ = "ongsp@ucsd.edu"
__date__ = "6/10/14"

from fractions import gcd
import math
import numpy as np
import itertools

from pymatgen.core.structure import Structure
from pymatgen import Lattice, Structure

import numpy as np
import copy
from scipy.cluster.hierarchy import fclusterdata
import os


def lcm(numbers):
    """Return lowest common multiple."""
    def lcm(a, b):
        return (a * b) / gcd(a, b)
    return reduce(lcm, numbers, 1)

def organize(struct):
    el = struct.species
    org_coords = struct.frac_coords.tolist()
    new_coord, b = [], []

    for i in struct.frac_coords:
        b.append(i[2])
        new_coord.append(b)
        b = []

    new_coord, org_coords, el = \
        zip(*sorted(zip(new_coord, org_coords, el)))

    return [Structure(struct.lattice, el, org_coords), new_coord, org_coords, el]




class Slab(Structure):
    """
    Subclass of Structure representing a Slab. Implements additional
    attributes pertaining to slabs.

    .. attribute:: parent

        Parent structure from which Slab was derived.

    .. attribute:: min_slab_size

        Minimum size in angstroms of layers containing atoms

    .. attribute:: min_vac_size

        Minimize size in angstroms of layers containing vacuum

    .. attribute:: scale_factor

        Final computed scale factor that brings the parent cell to the
        surface cell.

    .. attribute:: normal

        Surface normal vector.

    .. attribute:: term_coords

        List of list of sites on a surface

    .. attribute:: slab_list

        List of structures with all possible different surfaces
    """

    def __init__(self, structure, miller_index, min_slab_size,
                 min_vacuum_size, thresh=0.00001, crit ='distance',
                 lll_reduce=True, standardize=True, nth_term=0):
        """
        Makes a Slab structure. Note that the code will make a slab with
        whatever size that is specified, rounded upwards. The a and b lattice
        vectors are always in-plane, and the c lattice is always out of plane
        (though not necessarily orthogonal). Enumerates through the different
        terminations in a unit cell in a supercell. The user can retrieve any
        of the supercells after creating the slab by calling slab_list. For
        example, a = Slab(self, structure, miller_index, min_slab_size,
        min_vacuum_size, thresh). a.slab_list[4] returns the structure
        with the fourth termination as the surface of the slab at hte bottom.
        Similarly, a.term_coords[4] will return the sites of the atoms on the
        surface.

        Args:
            structure (Structure): Initial input structure.
            miller_index ([h, k, l]): Miller index of plane parallel to
                surface. Note that this is referenced to the input structure. If
                you need this to be based on the conventional cell,
                you should supply the conventional structure.
            min_slab_size (float): In Angstroms
            min_vacuum_size (float): In Angstroms
            thresh (float): Threshold parameter in fclusterdata in order to determine
                the number of terminations to be found. Default thresh set to 0 to
                discern each atom with a unique c position as a unique termination.
            crit (str): The criterion to set for fclusterdata (see fcluster for
                description).
            lll_reduce (bool): Whether to perform an LLL reduction on the
                eventual structure.
            standardize (bool): Whether to center the slab portion of the structure in
                between the vacuum layer.
            nth_term (int): The selected structure from slab_list to perform the class
                methods on
        """
        latt = structure.lattice
        d = reduce(gcd, miller_index)
        miller_index = [int(i / d) for i in miller_index]
        #Calculate the surface normal using the reciprocal lattice vector.
        recp = latt.reciprocal_lattice_crystallographic
        normal = recp.get_cartesian_coords(miller_index)
        normal /= np.linalg.norm(normal)

        slab_scale_factor = []
        non_orth_ind = []
        eye = np.eye(3, dtype=np.int)
        dist = float('inf')
        for i, j in enumerate(miller_index):
            if j == 0:
                # Lattice vector is perpendicular to surface normal, i.e.,
                # in plane of surface. We will simply choose this lattice
                # vector as one of the basis vectors.
                slab_scale_factor.append(eye[i])
            else:
                #Calculate projection of lattice vector onto surface normal.
                d = abs(np.dot(normal, latt.matrix[i]))
                non_orth_ind.append(i)
                if d < dist:
                    latt_index = i
                    dist = d

        if len(non_orth_ind) > 1:
            lcm_miller = lcm([miller_index[i] for i in non_orth_ind])
            for i, j in itertools.combinations(non_orth_ind, 2):
                l = [0, 0, 0]
                l[i] = -int(round(lcm_miller / miller_index[i]))
                l[j] = int(round(lcm_miller / miller_index[j]))
                slab_scale_factor.append(l)
                if len(slab_scale_factor) == 2:
                    break

        nlayers_slab = int(math.ceil(min_slab_size / dist))
        nlayers_vac = int(math.ceil(min_vacuum_size / dist))
        nlayers = nlayers_slab + nlayers_vac

        slab = structure.copy()
        single_slab = copy.deepcopy(slab_scale_factor)
        slab_scale_factor.append(eye[latt_index] * nlayers)
        single_slab.append(eye[latt_index]*1)
        single = slab.copy()
        single.make_supercell(single_slab)
        slab.make_supercell(slab_scale_factor)

    # Clusters sites together that belong in the same termination surface based
    # on their position in the c direction. Also organizes sites by ascending
    # order from teh origin along the c direction. How close the sites have to
    # be to belong in the same termination surface depends on the user input thresh.
        l = organize(slab)
        tracker_index = fclusterdata(l[1], thresh, crit)
        new_coord, tracker_index, org_coords, el = \
            zip(*sorted(zip(l[1], tracker_index, l[2], l[3])))

# Creates a list (term_index) that tells us which at
# which site does a termination begin. For 1 unit cell.
        gg = 0
        term_index = []
        for i in range(0, len(l[0])):
            gg+=1
            if i == len(l[0]) - 1:
                term_index.append(i)
            else:
                if tracker_index[i] != tracker_index[i+1]:
                    term_index.append(i)
            if gg >= len(single) and tracker_index[i] != tracker_index[i+1]:
                term_index.append(i)
                break

        slab_list, term_coords = [], []
        t, a = 0, 0

        for i in range(0, len(term_index)):
            b = slab_scale_factor
            y = []
            term_slab = structure.copy()
            term_slab.make_supercell(b)
            term_slab = organize(term_slab)[0]
            c = term_slab.lattice.c
<<<<<<< HEAD
            term_site = np.dot(term_slab[term_index[i]].coords, normal)
            new_sites = []

            # Get the sites of the surface atoms
            term_slab = organize(term_slab)[0]
            if i == len(term_index)-1:
                a = len(structure)
            elif len(term_slab) < a:
                a = len(term_slab)-1
            else:
                a = term_index[i]+1
            for iv in range(t, a):
                y.append(term_slab[iv])
            term_coords.append(y)
            if a == len(term_slab)-1:
                break
            t = a

            for site in term_slab:
                if term_site < np.dot(site.coords, normal) <= nlayers_slab * dist +\
=======
            term_site = term_slab[term_index[i]].frac_coords[2]*c
            new_sites = []
            for site in term_slab:
                if term_site < site.frac_coords[2] * c <= nlayers_slab * dist +\
>>>>>>> 2e09f9ae
                        term_site:
                    new_sites.append(site)

            term_slab = Structure.from_sites(new_sites)

            if lll_reduce:
                lll_slab = term_slab.copy(sanitize=True)
                if i == len(term_index)-1:
                    mapping = lll_slab.lattice.find_mapping(term_slab.lattice)
                    slab_scale_factor = np.dot(mapping[2], b)
                term_slab = lll_slab

            c = term_slab.lattice.c
            min_c = []
            index = []
            for ii in range(0, len(term_slab)):
                min_c.append(term_slab[ii].frac_coords[2])
                index.append(ii)
            min_length = min(min_c)
            max_length = max(min_c)
            term_slab.translate_sites(index, [0, 0, -min_length])

            if standardize:
                term_slab.translate_sites(index, [0, 0, (1-max_length+min_length)/2])

            slab_list.append(term_slab)

<<<<<<< HEAD
=======
            # Get the sites of the surface atoms
            term_slab = organize(term_slab)[0]
            if i == len(term_index)-1:
                a = len(structure)
            elif len(term_slab) < a:
                a = len(term_slab)-1
            else:
                a = term_index[i]+1
            for iv in range(t, a):
                y.append(term_slab[iv])
            term_coords.append(y)
            if a == len(term_slab)-1:
                break
            t = a

>>>>>>> 2e09f9ae
        if 0> nth_term >=len(slab_list):
            raise IndexError("nth_term is out of range, set nth_term "
                             "between 0 and %s" %(len(slab_list)))

        slab = slab_list[nth_term].copy()

        self.min_slab_size = min_slab_size
        self.nlayers_slab = nlayers_slab
        self.min_vac_size = min_vacuum_size
        self.slab_list = slab_list
        self.parent = structure
        self.miller_index = miller_index
        self.term_coords = term_coords
        self.scale_factor = slab_scale_factor
        self.normal = normal
        self.true_vac_size = nlayers_vac*dist

        super(Slab, self).__init__(
            slab.lattice, slab.species_and_occu,
            slab.frac_coords, site_properties=slab.site_properties)

    @property
    def surface_area(self):
        m = self.lattice.matrix
        return np.linalg.norm(np.cross(m[0], m[1]))

    @classmethod
    def adsorb_atom(cls, structure_a, site_a, atom, distance,
                    surface=[0, 0, 1], xyz=0):
        """
        Gets the structure of single atom adsorption.

        Args:
        structure_a: the slab structure for adsorption
        site_a:  given sites for adsorption.
             default(xyz=0): site_a = [a, b, c], within [0,1];
             xyz=1: site_a = [x, y, z], in Angstroms.
        atom: adsorbed atom species
        distance: between centers of the adsorbed atom and the given site.
             in Angstroms
        surface: direction of the surface where atoms are adsorbed to
             default: surface = [0, 0, 1]
        xyz: default is 0. 1 means site_a = [x, y, z], in Angstroms.

        """
        from pymatgen.transformations.site_transformations import \
            InsertSitesTransformation

        lattice_s = structure_a.lattice
        abc_s = lattice_s.abc
        # a123_s = lattice_s.matrix
        b123_s = lattice_s.inv_matrix.T
        # print surface
        vector_o = np.dot(surface, b123_s)
        print vector_o
        lens_v = np.sqrt(np.dot(vector_o, vector_o.T))
        V_o = vector_o / lens_v * distance

        if xyz == 0:
            # site_a = [a, b, c]
            for i in xrange(3):
                if site_a[i]> 1 or site_a[i] < 0:
                    raise ValueError("site_a is outsite the cell.")
            site_abc = V_o / abc_s + site_a
        else:
            # site_a = [x, y, z]
            for i in xrange(3):
                if site_a[i] > abc_s[i]:
                    raise ValueError("sites_a is outside the cell.")
            site_a1 = np.array(site_a)

            # convert to a1, a2, a3
            #< site_a2 = np.dot(a123_s, site_a1.T) / abc_s
            #< site_abc = (V_o+site_a2) / abc_s
            site_a2 = np.dot(b123_s, site_a1.T)

            site_abc = V_o/abc_s+site_a2

        for i in xrange(3):
            if site_abc[i] < 0 or site_abc[i] > 1:
                raise ValueError("wrong distance, atom will be outside the cell.")


        print 'add_site:', site_abc, atom

        ist = InsertSitesTransformation(species=atom, coords=[site_abc])
        structure_ad = ist.apply_transformation(structure_a)

        return structure_ad

    def make_interface(self, sec_struct):

        # Creates a supercell of the secondary structure
        m = self.lattice.matrix
        A1 = np.linalg.norm(np.cross(m[0], m[1]))
        m = sec_struct.lattice.matrix
        A2 = np.linalg.norm(np.cross(m[0], m[1]))

        height = int(math.ceil((A1/self.lattice.a)
                               / (A2/sec_struct.lattice.a))*2)
        base = int(math.ceil(self.lattice.a/sec_struct.lattice.a)*2)
        c_basis = int(math.ceil(self.lattice.c/sec_struct.lattice.c)*2)
        interface_scale_factor = [base, height, c_basis]
        sec_struct.make_supercell(interface_scale_factor)

# Carves the secondary supercell into a shape compatible for interfacing with the slab
        new_sites = []
        specimen = sec_struct.species
        scaled_species = []

        for i in range(0, len(sec_struct)):
            if 0 <= sec_struct[i].coords[0] <= self.lattice.a and \
               0 <= sec_struct[i].coords[1] <= self.lattice.b and \
               0 <= sec_struct[i].coords[2] <= self.lattice.c:
                new_sites.append(sec_struct[i])
                scaled_species.append(specimen[i])

        scaled_sites = []
        for site in new_sites:
            scaled_sites.append(site.coords)

        sec_struct = Structure(self.lattice, scaled_species,
                               scaled_sites, coords_are_cartesian = True)

        # Creates the interface between two structures
        interface_sites = []
        interface_species = []
        # c_list = []
        specimen = self.species

        for i in range(0, len(self)):
            interface_sites.append(self[i].coords)
            interface_species.append(specimen[i])

        specimen = sec_struct.species
        for i in range(0, len(sec_struct)):
            if self.true_vac_size/2 <= sec_struct[i].coords[2] \
                            <= self.lattice.c-self.true_vac_size/2:
                continue
            else:
                interface_sites.append(sec_struct[i].coords)
                interface_species.append(specimen[i])

        # For some reason self[i].coords[ii] has coordinates
        # a and b switched, figure out the source later
        for i in range(len(self)+1, len(interface_sites)):
            interface_sites[i][0], interface_sites[i][1] = \
                interface_sites[i][1], interface_sites[i][0]

        interface_system = Structure(self.lattice, interface_species,
                                     interface_sites,
                                     coords_are_cartesian=True)

        return interface_system


import unittest
from pymatgen.core.lattice import Lattice
from pymatgen.io.smartio import CifParser
from pymatgen import write_structure

# To run this test, it is assumed that the
# pymatgen folder is in your home directory
def get_path(path_str):
    file_name = "pymatgen/pymatgen/core/tests/surface tests/" + path_str
    path = os.path.join(os.path.expanduser("~"), file_name)
    return path

class SlabTest(unittest.TestCase):

    def setUp(self):
        self.cu = Structure(Lattice.cubic(3), ["Cu", "Cu", "Cu", "Cu"],
                            [[0, 0, 0], [0.5, 0.5, 0], [0.5, 0, 0.5],
                             [0, 0.5, 0.5]])

        self.libcc = Structure(Lattice.cubic(3.51004), ["Li", "Li"],
                               [[0, 0, 0], [0.5, 0.5, 0.5]])

        Li_Fe_P_O4 = CifParser(get_path("LiFePO4.cif"))
        self.lifepo4 = (Li_Fe_P_O4.get_structures(primitive = False)[0])

    def test_init(self):
        for hkl in itertools.product(xrange(4), xrange(4), xrange(4)):
            if any(hkl):
                ssize = 6
                vsize = 10
                s = Slab(self.cu, hkl, ssize, vsize)
                if hkl == [0, 1, 1]:
                    self.assertEqual(len(s), 13)
                    self.assertAlmostEqual(s.surface_area, 12.727922061357855)
                manual = self.cu.copy()
                manual.make_supercell(s.scale_factor)
                self.assertEqual(manual.lattice.lengths_and_angles,
                                 s.lattice.lengths_and_angles)

        # # For visual debugging
        # from pymatgen import write_structure
        # write_structure(s.parent, "cu.cif")
        # write_structure(s, "cu_slab_%s_%.3f_%.3f.cif" %
        #                  (str(hkl), ssize, vsize))

    def test_adsorb_atom(self):
        s001 = Slab(self.cu,[0, 0, 1], 5, 5)
        # print s001
        # O adsorb on 4Cu[0.5, 0.5, 0.25], abc = [3, 3, 12]
        # 1. test site_a = abc input
        s001_ad1 = Slab.adsorb_atom(structure_a=s001, site_a=[0.5, 0.5, 0.25], atom= ['O'],
                                    distance=2)
        self.assertEqual(len(s001_ad1), 9)
        for i in xrange(len(s001_ad1)):
            if str(s001_ad1[i].specie) == 'O':
                print s001_ad1[i].frac_coords
                self.assertAlmostEqual(s001_ad1[i].a, 0.5)
                self.assertAlmostEqual(s001_ad1[i].b, 0.5)
                self.assertAlmostEqual(s001_ad1[i].c, 0.4166667)
        self.assertEqual(s001_ad1.lattice.lengths_and_angles,
                                 s001.lattice.lengths_and_angles)
        # 2. test site_a = xyz input
        s001_ad2 = Slab.adsorb_atom(structure_a=s001, site_a=[1.5, 1.5, 3], atom= ['O'],
                                    distance=2, xyz=1)
        self.assertEqual(len(s001_ad2), 9)
        for i in xrange(len(s001_ad2)):
            if str(s001_ad2[i].specie) == 'O':
                print s001_ad2[i].frac_coords
                self.assertAlmostEqual(s001_ad2[i].a, 0.5)
                self.assertAlmostEqual(s001_ad2[i].b, 0.5)
                self.assertAlmostEqual(s001_ad2[i].c, 0.4166667)

    def test_make_terminations(self):
        # Need to make a more thorough test later
        hkl = [0, 1, 1]
        vsize = 10
        ssize = 15
        LiFePO4 = Slab(self.lifepo4, hkl, ssize, vsize)

        fileName = get_path("LiFePO4.cif")


        Name = fileName[:-4] + "_%s_slab %s_vac %s_#" \
                                  %(str(hkl),
                                    ssize,
                                    vsize)
        fileType = ".cif"

        # For visual debugging
        # for ii in range(0, len(LiFePO4.slab_list)):
        #     name_num = str(ii)
        #     newFile = Name + name_num + fileType
        #     write_structure(LiFePO4.slab_list[ii], newFile)

        # Prints the coordinates and the species of each
        # atom along with the number of atoms on a
        # surface termination site and checks if the correct
        # number of sites are on a surface
        for iii in range(0, len(LiFePO4.term_coords)):
            print(LiFePO4.term_coords[iii])
            print("%s atoms on this surface."
                  %(len(LiFePO4.term_coords[iii])))
        for i in range(0, 14):
            self.assertEqual(len(LiFePO4.term_coords[i]), 2)

    def test_make_interface(self):
        slab = Slab(self.lifepo4, [0, 0, 1], 10, 10)
        interface = slab.make_interface(self.libcc)

        # For visual debugging
        # write_structure(interface, "Li_LiFePO4_interface.cif")

        for i in range(0, len(slab)):
            self.assertEqual(slab[i].coords[0], interface[i].coords[0])
            self.assertEqual(slab[i].coords[1], interface[i].coords[1])
            self.assertEqual(slab[i].coords[2], interface[i].coords[2])

if __name__ == "__main__":
    unittest.main()<|MERGE_RESOLUTION|>--- conflicted
+++ resolved
@@ -1,7 +1,7 @@
 # !/usr/bin/env python
 
 """
-This module implements representations of slabs and surfaces.
+This moule implements representations of slabs and surfaces.
 """
 
 from __future__ import division
@@ -204,7 +204,6 @@
             term_slab.make_supercell(b)
             term_slab = organize(term_slab)[0]
             c = term_slab.lattice.c
-<<<<<<< HEAD
             term_site = np.dot(term_slab[term_index[i]].coords, normal)
             new_sites = []
 
@@ -225,12 +224,6 @@
 
             for site in term_slab:
                 if term_site < np.dot(site.coords, normal) <= nlayers_slab * dist +\
-=======
-            term_site = term_slab[term_index[i]].frac_coords[2]*c
-            new_sites = []
-            for site in term_slab:
-                if term_site < site.frac_coords[2] * c <= nlayers_slab * dist +\
->>>>>>> 2e09f9ae
                         term_site:
                     new_sites.append(site)
 
@@ -258,24 +251,6 @@
 
             slab_list.append(term_slab)
 
-<<<<<<< HEAD
-=======
-            # Get the sites of the surface atoms
-            term_slab = organize(term_slab)[0]
-            if i == len(term_index)-1:
-                a = len(structure)
-            elif len(term_slab) < a:
-                a = len(term_slab)-1
-            else:
-                a = term_index[i]+1
-            for iv in range(t, a):
-                y.append(term_slab[iv])
-            term_coords.append(y)
-            if a == len(term_slab)-1:
-                break
-            t = a
-
->>>>>>> 2e09f9ae
         if 0> nth_term >=len(slab_list):
             raise IndexError("nth_term is out of range, set nth_term "
                              "between 0 and %s" %(len(slab_list)))
