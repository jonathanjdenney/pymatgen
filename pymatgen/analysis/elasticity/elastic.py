# coding: utf-8
# Copyright (c) Pymatgen Development Team.
# Distributed under the terms of the MIT License.

from __future__ import division, print_function, unicode_literals
from __future__ import absolute_import

from pymatgen.analysis.elasticity.tensors import Tensor, \
        voigt_map as vmap, TensorCollection, get_uvec
from pymatgen.analysis.elasticity.stress import Stress
from pymatgen.analysis.elasticity.strain import Strain
from scipy.misc import factorial
from collections import OrderedDict
import numpy as np
import warnings
import itertools
import string

import sympy as sp

"""
This module provides a class used to describe the elastic tensor,
including methods used to fit the elastic tensor from linear response
stress-strain data
"""


__author__ = "Maarten de Jong, Joseph Montoya"
__copyright__ = "Copyright 2012, The Materials Project"
__credits__ = ("Ian Winter, Shyam Dwaraknath, "
               "Mark Asta, Anubhav Jain")
__version__ = "1.0"
__maintainer__ = "Joseph Montoya"
__email__ = "montoyjh@lbl.gov"
__status__ = "Development"
__date__ = "March 22, 2012"


class NthOrderElasticTensor(Tensor):
    """
    An object representing an nth-order tensor expansion 
    of the stress-strain constitutive equations
    """
    def __new__(cls, input_array, check_rank=None, tol=1e-4):
        obj = super(NthOrderElasticTensor, cls).__new__(
            cls, input_array, check_rank=check_rank)
        if obj.rank % 2 != 0:
            raise ValueError("ElasticTensor must have even rank")
        if not obj.is_voigt_symmetric(tol):
            warnings.warn("Input elastic tensor does not satisfy "
                          "standard voigt symmetries")
        return obj.view(cls)

    @property
    def order(self):
        """
        Order of the elastic tensor
        """
        return self.rank // 2

    def calculate_stress(self, strain):
        """
        Calculate's a given elastic tensor's contribution to the
        stress using Einstein summation

        Args:
            strain (3x3 array-like): matrix corresponding to strain
        """
        strain = np.array(strain)
        if strain.shape == (6,):
            strain = Strain.from_voigt(strain)
        assert strain.shape == (3, 3), "Strain must be 3x3 or voigt-notation"
<<<<<<< HEAD
        stress_matrix = self.einsum_sequence([strain]*(self.order - 1)) \
                / factorial(self.order - 1)
=======
        lc = string.ascii_lowercase[:self.rank-2]
        lc_pairs = map(''.join, zip(*[iter(lc)]*2))
        einsum_string = "ij" + lc + ',' + ','.join(lc_pairs) + "->ij"
        einsum_args = [self] + [strain] * (self.order - 1)
        stress_matrix = np.einsum(einsum_string, *einsum_args) \
            / factorial(self.order - 1)
>>>>>>> 270bfce1
        return Stress(stress_matrix)

    def energy_density(self, strain, convert_GPa_to_eV=True):
        """
        Calculates the elastic energy density due to a strain
        """
        e_density = np.sum(self.calculate_stress(strain)*strain) / self.order
        if convert_GPa_to_eV:
            e_density *= 0.000624151  # Conversion factor for GPa to eV/A^3
        return e_density

    @classmethod
    def from_diff_fit(cls, strains, stresses, eq_stress=None,
                      order=2, tol=1e-10):
        return cls(diff_fit(strains, stresses, eq_stress, order, tol)[order-2])


class ElasticTensor(NthOrderElasticTensor):
    """
    This class extends Tensor to describe the 3x3x3x3
    second-order elastic tensor, C_{ijkl}, with various
    methods for estimating other properties derived from
    the second order elastic tensor
    """

    def __new__(cls, input_array, tol=1e-4):
        """
        Create an ElasticTensor object.  The constructor throws an error if
        the shape of the input_matrix argument is not 3x3x3x3, i. e. in true
        tensor notation.  Issues a warning if the input_matrix argument does
        not satisfy standard symmetries.  Note that the constructor uses
        __new__ rather than __init__ according to the standard method of
        subclassing numpy ndarrays.

        Args:
            input_array (3x3x3x3 array-like): the 3x3x3x3 array-like
                representing the elastic tensor

            tol (float): tolerance for initial symmetry test of tensor
        """

        obj = super(ElasticTensor, cls).__new__(cls, input_array,
                                                check_rank=4, tol=tol)
        return obj.view(cls)

    @property
    def compliance_tensor(self):
        """
        returns the Voigt-notation compliance tensor, 
        which is the matrix inverse of the
        Voigt-notation elastic tensor
        """
        s_voigt = np.linalg.inv(self.voigt)
        return ComplianceTensor.from_voigt(s_voigt)

    @property
    def k_voigt(self):
        """
        returns the K_v bulk modulus
        """
        return self.voigt[:3, :3].mean()

    @property
    def g_voigt(self):
        """
        returns the G_v shear modulus
        """
        return (2. * self.voigt[:3, :3].trace() -
                np.triu(self.voigt[:3, :3]).sum() +
                3 * self.voigt[3:, 3:].trace()) / 15.

    @property
    def k_reuss(self):
        """
        returns the K_r bulk modulus
        """
        return 1. / self.compliance_tensor[:3, :3].sum()

    @property
    def g_reuss(self):
        """
        returns the G_r shear modulus
        """
        return 15. / (8. * self.compliance_tensor.voigt[:3, :3].trace() -
                      4. * np.triu(self.compliance_tensor.voigt[:3, :3]).sum() +
                      3. * self.compliance_tensor.voigt[3:, 3:].trace())

    @property
    def k_vrh(self):
        """
        returns the K_vrh (Voigt-Reuss-Hill) average bulk modulus
        """
        return 0.5 * (self.k_voigt + self.k_reuss)

    @property
    def g_vrh(self):
        """
        returns the G_vrh (Voigt-Reuss-Hill) average shear modulus
        """
        return 0.5 * (self.g_voigt + self.g_reuss)

    @property
    def y_mod(self):
        """
        Calculates Young's modulus (in SI units) using the 
        Voigt-Reuss-Hill averages of bulk and shear moduli
        """
        return 9.e9 * self.k_vrh * self.g_vrh / (3. * self.k_vrh + self.g_vrh)

    def directional_poisson_ratio(self, n, m, tol=1e-8):
        """
        Calculates the poisson ratio for a specific direction 
        relative to a second, orthogonal direction

        Args:
            n (3-d vector): principal direction
            m (3-d vector): secondary direction orthogonal to n
        """
        n, m = get_uvec(n), get_uvec(m)
        if not np.abs(np.dot(n, m)) < tol:
            raise ValueError("n and m must be orthogonal")
        v = self.compliance_tensor.einsum_sequence([n]*2 + [m]*2)
        v *= -1 / self.compliance_tensor.einsum_sequence([n]*4)
        return v


    def directional_elastic_mod(self, n):
        """
        Calculates directional elastic modulus for a specific vector
        """
        n = get_uvec(n)
        return self.einsum_sequence([n]*4)

    def trans_v(self, structure):
        """
        Calculates transverse sound velocity (in SI units) using the 
        Voigt-Reuss-Hill average bulk modulus

        Args:
            structure: pymatgen structure object

        Returns: transverse sound velocity (in SI units)

        """
        nsites = structure.num_sites
        volume = structure.volume
        natoms = structure.composition.num_atoms
        weight = structure.composition.weight
        mass_density = 1.6605e3 * nsites * weight / (natoms * volume)
        return (1e9 * self.g_vrh / mass_density) ** 0.5

    def long_v(self, structure):
        """
        Calculates longitudinal sound velocity (in SI units)
        using the Voigt-Reuss-Hill average bulk modulus

        Args:
            structure: pymatgen structure object

        Returns: longitudinal sound velocity (in SI units)

        """
        nsites = structure.num_sites
        volume = structure.volume
        natoms = structure.composition.num_atoms
        weight = structure.composition.weight
        mass_density = 1.6605e3 * nsites * weight / (natoms * volume)
        return (1e9 * (self.k_vrh + 4./3. * self.g_vrh) / mass_density) ** 0.5

    def snyder_ac(self, structure):
        """
        Calculates Snyder's acoustic sound velocity (in SI units)

        Args:
            structure: pymatgen structure object

        Returns: Snyder's acoustic sound velocity (in SI units)

        """
        nsites = structure.num_sites
        volume = structure.volume
        natoms = structure.composition.num_atoms
        num_density = 1e30 * nsites / volume
        tot_mass = sum([e.atomic_mass for e in structure.species])
        avg_mass = 1.6605e-27 * tot_mass / natoms
        return 0.38483*avg_mass * \
            ((self.long_v(structure) + 2.*self.trans_v(structure))/3.) ** 3.\
            / (300.*num_density ** (-2./3.) * nsites ** (1./3.))

    def snyder_opt(self, structure):
        """
        Calculates Snyder's optical sound velocity (in SI units)

        Args:
            structure: pymatgen structure object

        Returns: Snyder's optical sound velocity (in SI units)

        """
        nsites = structure.num_sites
        volume = structure.volume
        num_density = 1e30 * nsites / volume
        return 1.66914e-23 * \
            (self.long_v(structure) + 2.*self.trans_v(structure))/3. \
            / num_density ** (-2./3.) * (1 - nsites ** (-1./3.))

    def snyder_total(self, structure):
        """
        Calculates Snyder's total sound velocity (in SI units)

        Args:
            structure: pymatgen structure object

        Returns: Snyder's total sound velocity (in SI units)

        """
        return self.snyder_ac(structure) + self.snyder_opt(structure)

    def clarke_thermalcond(self, structure):
        """
        Calculates Clarke's thermal conductivity (in SI units)

        Args:
            structure: pymatgen structure object

        Returns: Clarke's thermal conductivity (in SI units)

        """
        nsites = structure.num_sites
        volume = structure.volume
        tot_mass = sum([e.atomic_mass for e in structure.species])
        natoms = structure.composition.num_atoms
        weight = structure.composition.weight
        avg_mass = 1.6605e-27 * tot_mass / natoms
        mass_density = 1.6605e3 * nsites * weight / (natoms * volume)
        return 0.87 * 1.3806e-23 * avg_mass**(-2./3.) \
            * mass_density**(1./6.) * self.y_mod**0.5

    def cahill_thermalcond(self, structure):
        """
        Calculates Cahill's thermal conductivity (in SI units)

        Args:
            structure: pymatgen structure object

        Returns: Cahill's thermal conductivity (in SI units)

        """
        nsites = structure.num_sites
        volume = structure.volume
        num_density = 1e30 * nsites / volume
        return 1.3806e-23 / 2.48 * num_density**(2./3.) \
            * (self.long_v(structure) + 2 * self.trans_v(structure))

    def debye_temperature(self, structure):
        """
        Calculates the debye temperature (in SI units)

        Args:
            structure: pymatgen structure object

        Returns: debye temperature (in SI units)

        """
        nsites = structure.num_sites
        volume = structure.volume
        tot_mass = sum([e.atomic_mass for e in structure.species])
        natoms = structure.composition.num_atoms
        weight = structure.composition.weight
        avg_mass = 1.6605e-27 * tot_mass / natoms
        mass_density = 1.6605e3 * nsites * weight / (natoms * volume)
        return 2.589e-11 * avg_mass**(-1./3.) * mass_density**(-1./6.) \
            * self.y_mod**0.5

    def debye_temperature_gibbs(self, structure):
        """
        Calculates the debye temperature accordings to the GIBBS
        formulation (in SI units)

        Args:
            structure: pymatgen structure object

        Returns: debye temperature (in SI units)

        """
        volume = structure.volume
        tot_mass = sum([e.atomic_mass for e in structure.species])
        natoms = structure.composition.num_atoms
        avg_mass = 1.6605e-27 * tot_mass / natoms
        t = self.homogeneous_poisson
        f = (3.*(2.*(2./3.*(1. + t)/(1. - 2.*t))**1.5 +
                 (1./3.*(1. + t)/(1. - t))**1.5)**-1) ** (1./3.)
        return 2.9772e-11 * avg_mass**(-1./2.) * (volume / natoms) ** (-1./6.) \
            * f * self.k_vrh ** 0.5

    @property
    def universal_anisotropy(self):
        """
        returns the universal anisotropy value
        """
        return 5. * self.g_voigt / self.g_reuss + \
            self.k_voigt / self.k_reuss - 6.

    @property
    def homogeneous_poisson(self):
        """
        returns the homogeneous poisson ratio
        """
        return (1. - 2. / 3. * self.g_vrh / self.k_vrh) / \
               (2. + 2. / 3. * self.g_vrh / self.k_vrh)

    @property
    def property_dict(self):
        """
        returns a dictionary of properties derived from the elastic tensor
        """
        props = ["k_voigt", "k_reuss", "k_vrh", "g_voigt", "g_reuss", "g_vrh",
                 "universal_anisotropy", "homogeneous_poisson", "y_mod"]
        return {prop: getattr(self, prop) for prop in props}

    def get_structure_property_dict(self, structure, include_base_props=True):
        """
        returns a dictionary of properties derived from the elastic tensor
        and an associated structure
        """
        s_props = ["trans_v", "long_v", "snyder_ac", "snyder_opt",
                   "snyder_total", "clarke_thermalcond", "cahill_thermalcond",
                   "debye_temperature", "debye_temperature_gibbs"]
        sp_dict = {prop: getattr(self, prop)(structure) for prop in s_props}
        sp_dict["structure"] = structure
        if include_base_props:
            sp_dict.update(self.property_dict)
        return sp_dict

    @classmethod
    def from_pseudoinverse(cls, strains, stresses):
        """
        Class method to fit an elastic tensor from stress/strain 
        data.  Method uses Moore-Penrose pseudoinverse to invert 
        the s = C*e equation with elastic tensor, stress, and 
        strain in voigt notation

        Args:
            stresses (Nx3x3 array-like): list or array of stresses
            strains (Nx3x3 array-like): list or array of strains
        """
        # convert the stress/strain to Nx6 arrays of voigt-notation
        warnings.warn("Pseudoinverse fitting of Strain/Stress lists may yield "
                      "questionable results from vasp data, use with caution.")
        stresses = np.array([Stress(stress).voigt for stress in stresses])
        with warnings.catch_warnings(record=True):
            strains = np.array([Strain(strain).voigt for strain in strains])

        voigt_fit = np.transpose(np.dot(np.linalg.pinv(strains), stresses))
        return cls.from_voigt(voigt_fit)

    @classmethod
<<<<<<< HEAD
    def from_independent_strains(cls, strains, stresses, eq_stress=None, vasp=False):
=======
    def from_stress_dict(cls, stress_dict, vasp=True):
>>>>>>> 270bfce1
        """
        Constructs the elastic tensor least-squares fitting of independent strains
        Args:
            stress_dict (dict): dictionary of stresses indexed by corresponding
                IndependentStrain objects.
            vasp (boolean): flag for whether the stress tensor should be
                converted based on vasp units/convention for stress
        """
        strain_states = [tuple(ss) for ss in np.eye(6)]
        ss_dict = get_strain_state_dict(strains, stresses, eq_stress=eq_stress)
        if not set(strain_states) <= set(ss_dict.keys()):
            raise ValueError("Missing independent strain states: "
                             "{}".format(set(strain_states) - set(ss_dict)))
        if len(set(ss_dict.keys()) - set(strain_states)) > 0:
            warnings.warn("Extra strain states in strain-stress pairs "
                          "are neglected in independent strain fitting")
        c_ij = np.zeros((6, 6))
<<<<<<< HEAD
        for i in range(6):
            istrains = ss_dict[strain_states[i]]["strains"]
            istresses = ss_dict[strain_states[i]]["stresses"]
            for j in range(6):
                c_ij[i, j] = np.polyfit(istrains[:, i], istresses[:, j], 1)[0]
        if vasp:
            c_ij *= -0.1  # Convert units/sign convention of vasp stress tensor
=======
        for i, j in itertools.product(range(6), repeat=2):
            strains = [s for s in stress_dict.keys()
                       if s.ij == vmap[i]]
            xy = [(s[vmap[i]], stress_dict[s][vmap[j]]) for s in strains]
            if len(xy) == 0:
                raise ValueError("No ind. strains for vgt index {}".format(i))
            elif len(xy) == 1:
                xy += [(0, 0)]  # Fit through 0
            c_ij[i, j] = np.polyfit(*zip(*xy), deg=1)[0]
        if vasp:
            c_ij *= -0.1  # Convert units/sign convention of vasp stress tensor
        c_ij[0:, 3:] = 0.5 * c_ij[0:, 3:]  # for vgt doubling of e4,e5,e6
>>>>>>> 270bfce1
        c = cls.from_voigt(c_ij)
        c = c.zeroed()
        return c


class ComplianceTensor(Tensor):
    """
    This class represents the compliance tensor, and exists
    primarily to keep the voigt-conversion scheme consistent
    since the compliance tensor has a unique vscale
    """

    def __new__(cls, s_array):
        vscale = np.ones((6, 6))
        vscale[3:] *= 2
        vscale[:, 3:] *= 2
        obj = super(ComplianceTensor, cls).__new__(cls, s_array, vscale=vscale)
        return obj.view(cls)


class ElasticTensorExpansion(TensorCollection):
    """
    This class is a sequence of elastic tensors corresponding
    to an elastic tensor expansion, which can be used to 
    calculate stress and energy density and inherits all
    of the list-based properties of TensorCollection
    (e. g. symmetrization, voigt conversion, etc.)
    """
    def __init__(self, c_list):
        """
        Initialization method for ElasticTensorExpansion

        Args:
            c_list (list or tuple): sequence of Tensor inputs
                or tensors from which the elastic tensor 
                expansion is constructed.
        """
        c_list = [NthOrderElasticTensor(c, check_rank=4+i*2)
                  for i, c in enumerate(c_list)]
        super(ElasticTensorExpansion, self).__init__(c_list)

    @classmethod
    def from_diff_fit(cls, strains, stresses, eq_stress=None,
                      tol=1e-10, order=3):
        """
        Generates an elastic tensor expansion via the fitting function
        defined below in diff_fit
        """
        c_list = diff_fit(strains, stresses, eq_stress, order, tol)
        return cls(c_list)

    @property
    def order(self):
        """
        Order of the elastic tensor expansion, i. e. the order of the
        highest included set of elastic constants
        """
        return self[-1].order

    def calculate_stress(self, strain):
        """
        Calculate's a given elastic tensor's contribution to the
        stress using Einstein summation
        """
        return sum([c.calculate_stress(strain) for c in self])

    def energy_density(self, strain, convert_GPa_to_eV=True):
        """
        Calculates the elastic energy density due to a strain
        """
        return sum([c.energy_density(strain, convert_GPa_to_eV)
                    for c in self])


def diff_fit(strains, stresses, eq_stress=None, order=2, tol=1e-10):
    """
    nth order elastic constant fitting function based on 
    central-difference derivatives with respect to distinct
    strain states.  The algorithm is summarized as follows:

    1. Identify distinct strain states as sets of indices 
       for which nonzero strain values exist, typically
       [(0), (1), (2), (3), (4), (5), (0, 1) etc.]
    2. For each strain state, find and sort strains and
       stresses by strain value.
    3. Find first, second .. nth derivatives of each stress
       with respect to scalar variable corresponding to
       the smallest perturbation in the strain.
    4. Use the pseudoinverse of a matrix-vector expression 
       corresponding to the parameterized stress-strain
       relationship and multiply that matrix by the respective 
       calculated first or second derivatives from the
       previous step.
    5. Place the calculated nth-order elastic 
       constants appropriately.

    Args:
        order (int): order of the elastic tensor set to return
        strains (nx3x3 array-like): Array of 3x3 strains
            to use in fitting of ECs
        stresses (nx3x3 array-like): Array of 3x3 stresses
            to use in fitting ECs.  These should be PK2 stresses.
        eq_stress (3x3 array-like): stress corresponding to
            equilibrium strain (i. e. "0" strain state).
            If not specified, function will try to find
            the state in the list of provided stresses
            and strains.  If not found, defaults to 0.
        tol (float): value for which strains below
            are ignored in identifying strain states.

    Returns:
        Set of tensors corresponding to nth order expansion of
        the stress/strain relation
    """
    strain_state_dict = get_strain_state_dict(
        strains, stresses, eq_stress=eq_stress, tol=tol,
        add_eq=True, sort=True)

    # Collect derivative data
    c_list = []
    dei_dsi = np.zeros((order - 1, 6, len(strain_state_dict)))
    for n, (strain_state, data) in enumerate(strain_state_dict.items()):
        hvec = data["strains"][:, strain_state.index(1)]
        for i in range(1, order):
            coef = get_diff_coeff(hvec, i)
            dei_dsi[i-1, :, n] = np.dot(coef, data["stresses"])

    m, absent = generate_pseudo(list(strain_state_dict.keys()), order)
    for i in range(1, order):
        cvec, carr = get_symbol_list(i+1)
        svec = np.ravel(dei_dsi[i-1].T)
        cmap = dict(zip(cvec, np.dot(m[i-1], svec)))
        c_list.append(v_subs(carr, cmap))
    return [Tensor.from_voigt(c) for c in c_list]


def find_eq_stress(strains, stresses, tol=1e-10):
    """
    Finds stress corresponding to zero strain state in stress-strain list

    Args:
        strains (Nx3x3 array-like): array corresponding to strains
        stresses (Nx3x3 array-like): array corresponding to stresses
        tol (float): tolerance to find zero strain state
    """
    stress_array = np.array(stresses)
    strain_array = np.array(strains)
    eq_stress = stress_array[np.all(abs(strain_array)<tol, axis=(1,2))]

    if eq_stress.size != 0:
        all_same = (abs(eq_stress - eq_stress[0]) < 1e-8).all()
        if len(eq_stress) > 1 and not all_same:
            raise ValueError("Multiple stresses found for equilibrium strain"
                             " state, please specify equilibrium stress or  "
                             " remove extraneous stresses.")
        eq_stress = eq_stress[0]
    else:
        warnings.warn("No eq state found, returning zero voigt stress")
        eq_stress = Stress(np.zeros((3, 3)))
    return eq_stress


def get_strain_state_dict(strains, stresses, eq_stress=None,
                          tol=1e-10, add_eq=True, sort=True):
    """
    Creates a dictionary of voigt-notation stress-strain sets 
    keyed by "strain state", i. e. a tuple corresponding to 
    the non-zero entries in ratios to the lowest nonzero value, 
    e.g. [0, 0.1, 0, 0.2, 0, 0] -> (0,1,0,2,0,0)
    This allows strains to be collected in stencils as to
    evaluate parameterized finite difference derivatives

    Args:
        strains (Nx3x3 array-like): strain matrices
        stresses (Nx3x3 array-like): stress matrices
        eq_stress (Nx3x3 array-like): equilibrium stress
        tol (float): tolerance for sorting strain states
        add_eq (bool): flag for whether to add eq_strain
            to stress-strain sets for each strain state
        sort (bool): flag for whether to sort strain states

    Returns:
        OrderedDict with strain state keys and dictionaries
        with stress-strain data corresponding to strain state 
    """
    # Recast stress/strains
    vstrains = np.array([Strain(s).zeroed(tol).voigt for s in strains])
    vstresses = np.array([Stress(s).zeroed(tol).voigt for s in stresses])
    # Collect independent strain states:
    independent = set([tuple(np.nonzero(vstrain)[0].tolist())
                       for vstrain in vstrains])
    strain_state_dict = OrderedDict()
    if add_eq:
        if eq_stress is not None:
            veq_stress = Stress(eq_stress).voigt
        else:
            veq_stress = find_eq_stress(strains, stresses).voigt

    for n, ind in enumerate(independent):
        # match strains with templates
        template = np.zeros(6, dtype=bool)
        np.put(template, ind, True)
        template = np.tile(template, [vstresses.shape[0], 1])
        mode = (template == (np.abs(vstrains) > 1e-10)).all(axis=1)
        mstresses = vstresses[mode]
        mstrains = vstrains[mode]

        if add_eq:
            # add zero strain state
            mstrains = np.vstack([mstrains, np.zeros(6)])
            mstresses = np.vstack([mstresses, veq_stress])
        # sort strains/stresses by strain values
        if sort:
            mstresses = mstresses[mstrains[:, ind[0]].argsort()]
            mstrains = mstrains[mstrains[:, ind[0]].argsort()]
        # Get "strain state", i.e. ratio of each value to minimum strain
        strain_state = mstrains[-1] / np.min(np.take(mstrains[-1], ind))
        strain_state = tuple(strain_state)
        strain_state_dict[strain_state] = {"strains": mstrains,
                                           "stresses": mstresses}
    return strain_state_dict


def generate_pseudo(strain_states, order=3):
    """
    Generates the pseudoinverse for a given set of strains.
    
    Args:
        strain_states (6xN array like): a list of voigt-notation 
            "strain-states", i. e. perturbed indices of the strain
            as a function of the smallest strain e. g. (0, 1, 0, 0, 1, 0)
        order (int): order of pseudoinverse to calculate
    
    Returns:
        mis: pseudo inverses for each order tensor, these can 
            be multiplied by the central difference derivative 
            of the stress with respect to the strain state
        absent_syms: symbols of the tensor absent from the PI
            expression
    """
    s = sp.Symbol('s')
    nstates = len(strain_states)
    ni = np.array(strain_states)*s
    mis, absent_syms = [], []
    for degree in range(2, order + 1):
        cvec, carr = get_symbol_list(degree)
        sarr = np.zeros((nstates, 6), dtype=object)
        for n, strain_v in enumerate(ni):
            # Get expressions
            exps = carr.copy()
            for i in range(degree - 1):
                exps = np.dot(exps, strain_v)
            exps /= np.math.factorial(degree - 1)
            sarr[n] = [sp.diff(exp, s, degree - 1) for exp in exps]
        svec = sarr.ravel()
        present_syms = set.union(*[exp.atoms(sp.Symbol) for exp in svec])
        absent_syms += [set(cvec) - present_syms]
        m = np.zeros((6*nstates, len(cvec)))
        for n, c in enumerate(cvec):
            m[:, n] = v_diff(svec, c)
        mis.append(np.linalg.pinv(m))
    return mis, absent_syms


def get_symbol_list(rank, dim=6):
    """
    Returns a symbolic representation of the voigt-notation
    tensor that places identical symbols for entries related
    by index transposition, i. e. C_1121 = C_1211 etc.

    Args:
        dim (int): dimension of matrix/tensor, e. g. 6 for
            voigt notation and 3 for standard
        rank (int): rank of tensor, e. g. 3 for third-order ECs

    Returns:
        c_vec (array): array representing distinct indices
        c_arr (array): array representing tensor with equivalent
            indices assigned as above
    """
    indices = list(
        itertools.combinations_with_replacement(range(dim), r=rank))
    c_vec = np.zeros(len(indices), dtype=object)
    c_arr = np.zeros([dim]*rank, dtype=object)
    for n, idx in enumerate(indices):
        c_vec[n] = sp.Symbol('c_'+''.join([str(i) for i in idx]))
        for perm in itertools.permutations(idx):
            c_arr[perm] = c_vec[n]
    return c_vec, c_arr


def subs(entry, cmap):
    """
    Sympy substitution function, primarily for the purposes
    of numpy vectorization

    Args:
        entry (symbol or exp): sympy expr to undergo subs
        cmap (dict): map for symbols to values to use in subs

    Returns:
        Evaluated expression with substitution
    """
    return entry.subs(cmap)

# Vectorized functions
v_subs = np.vectorize(subs)
v_diff = np.vectorize(sp.diff)


def get_diff_coeff(hvec, n=1):
    """
    Helper function to find difference coefficients of an
    derivative on an arbitrary mesh.

    Args:
        hvec (1D array-like): sampling stencil
        n (int): degree of derivative to find
    """
    hvec = np.array(hvec, dtype=np.float)
    acc = len(hvec)
    exp = np.column_stack([np.arange(acc)]*acc)
    a = np.vstack([hvec] * acc) ** exp
    b = np.zeros(acc)
    b[n] = factorial(n)
    return np.linalg.solve(a, b)<|MERGE_RESOLUTION|>--- conflicted
+++ resolved
@@ -9,6 +9,7 @@
         voigt_map as vmap, TensorCollection, get_uvec
 from pymatgen.analysis.elasticity.stress import Stress
 from pymatgen.analysis.elasticity.strain import Strain
+from pymatgen.core.operations import SymmOp
 from scipy.misc import factorial
 from collections import OrderedDict
 import numpy as np
@@ -70,17 +71,8 @@
         if strain.shape == (6,):
             strain = Strain.from_voigt(strain)
         assert strain.shape == (3, 3), "Strain must be 3x3 or voigt-notation"
-<<<<<<< HEAD
         stress_matrix = self.einsum_sequence([strain]*(self.order - 1)) \
                 / factorial(self.order - 1)
-=======
-        lc = string.ascii_lowercase[:self.rank-2]
-        lc_pairs = map(''.join, zip(*[iter(lc)]*2))
-        einsum_string = "ij" + lc + ',' + ','.join(lc_pairs) + "->ij"
-        einsum_args = [self] + [strain] * (self.order - 1)
-        stress_matrix = np.einsum(einsum_string, *einsum_args) \
-            / factorial(self.order - 1)
->>>>>>> 270bfce1
         return Stress(stress_matrix)
 
     def energy_density(self, strain, convert_GPa_to_eV=True):
@@ -157,7 +149,7 @@
         """
         returns the K_r bulk modulus
         """
-        return 1. / self.compliance_tensor[:3, :3].sum()
+        return 1. / self.compliance_tensor.voigt[:3, :3].sum()
 
     @property
     def g_reuss(self):
@@ -205,7 +197,6 @@
         v = self.compliance_tensor.einsum_sequence([n]*2 + [m]*2)
         v *= -1 / self.compliance_tensor.einsum_sequence([n]*4)
         return v
-
 
     def directional_elastic_mod(self, n):
         """
@@ -438,18 +429,19 @@
         return cls.from_voigt(voigt_fit)
 
     @classmethod
-<<<<<<< HEAD
-    def from_independent_strains(cls, strains, stresses, eq_stress=None, vasp=False):
-=======
-    def from_stress_dict(cls, stress_dict, vasp=True):
->>>>>>> 270bfce1
-        """
-        Constructs the elastic tensor least-squares fitting of independent strains
-        Args:
-            stress_dict (dict): dictionary of stresses indexed by corresponding
-                IndependentStrain objects.
+    def from_independent_strains(cls, strains, stresses, eq_stress=None, 
+                                 vasp=False, tol=1e-10):
+        """
+        Constructs the elastic tensor least-squares fit of independent strains
+        Args:
+            strains (list of Strains): list of strain objects to fit
+            stresses (list of Stresses): list of stress objects to use in fit
+                corresponding to the list of strains
+            eq_stress (Stress): equilibrium stress to use in fitting
             vasp (boolean): flag for whether the stress tensor should be
                 converted based on vasp units/convention for stress
+            tol (float): tolerance for removing near-zero elements of the
+                resulting tensor
         """
         strain_states = [tuple(ss) for ss in np.eye(6)]
         ss_dict = get_strain_state_dict(strains, stresses, eq_stress=eq_stress)
@@ -460,7 +452,6 @@
             warnings.warn("Extra strain states in strain-stress pairs "
                           "are neglected in independent strain fitting")
         c_ij = np.zeros((6, 6))
-<<<<<<< HEAD
         for i in range(6):
             istrains = ss_dict[strain_states[i]]["strains"]
             istresses = ss_dict[strain_states[i]]["stresses"]
@@ -468,22 +459,8 @@
                 c_ij[i, j] = np.polyfit(istrains[:, i], istresses[:, j], 1)[0]
         if vasp:
             c_ij *= -0.1  # Convert units/sign convention of vasp stress tensor
-=======
-        for i, j in itertools.product(range(6), repeat=2):
-            strains = [s for s in stress_dict.keys()
-                       if s.ij == vmap[i]]
-            xy = [(s[vmap[i]], stress_dict[s][vmap[j]]) for s in strains]
-            if len(xy) == 0:
-                raise ValueError("No ind. strains for vgt index {}".format(i))
-            elif len(xy) == 1:
-                xy += [(0, 0)]  # Fit through 0
-            c_ij[i, j] = np.polyfit(*zip(*xy), deg=1)[0]
-        if vasp:
-            c_ij *= -0.1  # Convert units/sign convention of vasp stress tensor
-        c_ij[0:, 3:] = 0.5 * c_ij[0:, 3:]  # for vgt doubling of e4,e5,e6
->>>>>>> 270bfce1
         c = cls.from_voigt(c_ij)
-        c = c.zeroed()
+        c = c.zeroed(tol)
         return c
 
 
@@ -555,6 +532,43 @@
         return sum([c.energy_density(strain, convert_GPa_to_eV)
                     for c in self])
 
+    def omega(self, n, u):
+        # TODO: do these need to be normalized
+        return self[0].einsum_sequence([n]*2 + [u]*2)
+
+    def get_ggt(self, n, u):
+        w = self[0].einsum_sequence([n, n, u, u])
+        result =  2*w*np.outer(u, u) + self[0].einsum_sequence([n, n]) \
+            + self[1].einsum_sequence([n, u, u, n])
+        return -1. / self[0].einsum_sequence([n, u, u, n]) * result
+
+    def get_tgt(self, grid=[21, 21]):
+        xyzs = axes_angle_grid(*grid)
+        xyzs = xyzs.reshape((np.prod(xyzs.shape[:2]), 3, 3))
+        total = np.zeros((3, 3))
+        for xyz in xyzs:
+            for v in xyz:
+                total += self.get_ggt(xyz[0], v)
+        return total / len(xyzs)
+
+    def get_gruneisen_parameter(self, grid=[21, 21]):
+        return np.trace(self.get_tgt(grid)) / 3.
+
+
+def get_trans(theta, phi):
+    sop1 = SymmOp.from_axis_angle_and_translation([0, 0, 1], theta, 
+                                                  angle_in_radians=True)
+    sop2 = SymmOp.from_axis_angle_and_translation([0, 1, 0], phi, 
+                                                  angle_in_radians=True)
+    return np.dot(sop2.rotation_matrix, sop1.rotation_matrix)
+
+vtrans = np.vectorize(get_trans)
+
+def axes_angle_grid(ntheta=21, nphi=21):
+    thetas, phis = np.meshgrid(np.linspace(0, 2*np.pi, ntheta), 
+                       np.linspace(0, np.pi, nphi))
+    grid = [get_trans(t, p) for t, p in zip(thetas.ravel(), phis.ravel())]
+    return np.array(grid).reshape(thetas.shape + (3, 3))
 
 def diff_fit(strains, stresses, eq_stress=None, order=2, tol=1e-10):
     """
